# Copyright (c) 2018, DjaoDjin inc.
# All rights reserved.
#
# Redistribution and use in source and binary forms, with or without
# modification, are permitted provided that the following conditions are met:
#
# 1. Redistributions of source code must retain the above copyright notice,
#    this list of conditions and the following disclaimer.
# 2. Redistributions in binary form must reproduce the above copyright
#    notice, this list of conditions and the following disclaimer in the
#    documentation and/or other materials provided with the distribution.
#
# THIS SOFTWARE IS PROVIDED BY THE COPYRIGHT HOLDERS AND CONTRIBUTORS
# "AS IS" AND ANY EXPRESS OR IMPLIED WARRANTIES, INCLUDING, BUT NOT LIMITED
# TO, THE IMPLIED WARRANTIES OF MERCHANTABILITY AND FITNESS FOR A PARTICULAR
# PURPOSE ARE DISCLAIMED. IN NO EVENT SHALL THE COPYRIGHT HOLDER OR
# CONTRIBUTORS BE LIABLE FOR ANY DIRECT, INDIRECT, INCIDENTAL, SPECIAL,
# EXEMPLARY, OR CONSEQUENTIAL DAMAGES (INCLUDING, BUT NOT LIMITED TO,
# PROCUREMENT OF SUBSTITUTE GOODS OR SERVICES; LOSS OF USE, DATA, OR PROFITS;
# OR BUSINESS INTERRUPTION) HOWEVER CAUSED AND ON ANY THEORY OF LIABILITY,
# WHETHER IN CONTRACT, STRICT LIABILITY, OR TORT (INCLUDING NEGLIGENCE OR
# OTHERWISE) ARISING IN ANY WAY OUT OF THE USE OF THIS SOFTWARE, EVEN IF
# ADVISED OF THE POSSIBILITY OF SUCH DAMAGE.

import datetime, random, uuid

from django.db import models, transaction, IntegrityError
from django.template.defaultfilters import slugify
from django.utils.encoding import python_2_unicode_compatible
from django.utils.translation import ugettext_lazy as _
from rest_framework.exceptions import ValidationError

from . import settings
from .utils import get_account_model, get_question_model


class SlugTitleMixin(object):
    """
    Generate a unique slug from title on ``save()`` when none is specified.
    """
    def save(self, force_insert=False, force_update=False,
             using=None, update_fields=None):
        if self.slug: #pylint:disable=access-member-before-definition
            # serializer will set created slug to '' instead of None.
            return super(SlugTitleMixin, self).save(
                force_insert=force_insert, force_update=force_update,
                using=using, update_fields=update_fields)
        max_length = self._meta.get_field('slug').max_length
        slug_base = slugify(self.title)
        if len(slug_base) > max_length:
            slug_base = slug_base[:max_length]
        self.slug = slug_base
        for _ in range(1, 10):
            try:
                with transaction.atomic():
                    return super(SlugTitleMixin, self).save(
                        force_insert=force_insert, force_update=force_update,
                        using=using, update_fields=update_fields)
            except IntegrityError as err:
                if 'uniq' not in str(err).lower():
                    raise
                suffix = '-%s' % "".join([random.choice("abcdef0123456789")
                    for _ in range(7)])
                if len(slug_base) + len(suffix) > max_length:
                    self.slug = slug_base[:(max_length - len(suffix))] + suffix
                else:
                    self.slug = slug_base + suffix
        raise ValidationError({'detail':
            "Unable to create a unique URL slug from title '%s'" % self.title})


@python_2_unicode_compatible
class Unit(models.Model):
    """
    Unit in which an ``Answer.measured`` value is collected.
    """

    SYSTEM_STANDARD = 0
    SYSTEM_IMPERIAL = 1
    SYSTEM_RANK = 2
    SYSTEM_ENUMERATED = 3

    SYSTEMS = [
            (SYSTEM_STANDARD, 'standard'),
            (SYSTEM_IMPERIAL, 'imperial'),
            (SYSTEM_RANK, 'rank'),
            (SYSTEM_ENUMERATED, 'enum'),
        ]

    slug = models.SlugField(max_length=150, unique=True, db_index=True)
    title = models.CharField(max_length=150)
    system = models.PositiveSmallIntegerField(
        choices=SYSTEMS, default=SYSTEM_STANDARD)

    def __str__(self):
        return self.slug


@python_2_unicode_compatible
class Choice(models.Model):
    """
    Choice for a multiple choice question.
    """
    unit = models.ForeignKey(Unit, on_delete=models.PROTECT)
    rank = models.IntegerField(
        help_text=_("used to order choice when presenting a question"))
    text = models.TextField()

    class Meta:
        unique_together = ('unit', 'rank')

    def __str__(self):
        return self.text


@python_2_unicode_compatible
class Metric(models.Model):
    """
    Metric on a ``Question``.
    """
<<<<<<< HEAD
    slug = models.SlugField(unique=True, db_index=True)
    title = models.CharField(max_length=50)
    unit = models.ForeignKey(Unit, on_delete=models.PROTECT)
=======
    slug = models.SlugField(max_length=150, unique=True, db_index=True)
    title = models.CharField(max_length=150)
    unit = models.ForeignKey(Unit)
>>>>>>> 0d235baf

    def __str__(self):
        return self.slug


@python_2_unicode_compatible
class AbstractQuestion(models.Model):

    INTEGER = 'integer'
    RADIO = 'radio'
    DROPDOWN = 'select'
    SELECT_MULTIPLE = 'checkbox'
    TEXT = 'text'

    QUESTION_TYPES = (
            (TEXT, 'text'),
            (RADIO, 'radio'),
            (DROPDOWN, 'dropdown'),
            (SELECT_MULTIPLE, 'Select Multiple'),
            (INTEGER, 'integer'),
    )

    class Meta:
        abstract = True

    path = models.CharField(max_length=1024, unique=True, db_index=True)
    title = models.CharField(max_length=50)
    text = models.TextField(
        help_text=_("Detailed description about the question"))
    question_type = models.CharField(
        max_length=9, choices=QUESTION_TYPES, default=RADIO,
        help_text=_("Choose the type of answser."))
    correct_answer = models.ForeignKey(Choice,
        null=True, on_delete=models.PROTECT, blank=True)
    default_metric = models.ForeignKey(Metric, on_delete=models.PROTECT)
    extra = settings.get_extra_field_class()(null=True, blank=True)

    def __str__(self):
        return self.path

    @property
    def choices(self):
        if self.default_metric.unit.system == Unit.SYSTEM_ENUMERATED:
            return [choice.text for choice
                in Choice.objects.filter(unit=self.default_metric.unit)]
        return None

    def get_correct_answer(self):
        correct_answer_list = []
        if self.correct_answer:
            #pylint: disable=no-member
            correct_answer_list = [
                asw.strip() for asw in self.correct_answer.split('\n')]
        return correct_answer_list


@python_2_unicode_compatible
class Question(AbstractQuestion):

# XXX Before migration:
#    pass
# XXX After migration
    class Meta(AbstractQuestion.Meta):
        swappable = 'QUESTION_MODEL'

    def __str__(self):
        return self.path


@python_2_unicode_compatible
class Campaign(SlugTitleMixin, models.Model):
    #pylint: disable=super-on-old-class

    slug = models.SlugField(unique=True)
    created_at = models.DateTimeField(null=True)
    title = models.CharField(max_length=150,
        help_text=_("Enter a survey title."))
    description = models.TextField(null=True, blank=True,
        help_text=_("This description will be displayed to interviewees."))
    account = models.ForeignKey(settings.BELONGS_MODEL,
        on_delete=models.PROTECT, null=True)
    active = models.BooleanField(default=False)
    quizz_mode = models.BooleanField(default=False,
        help_text=_("If checked, correct answser are required"))
    defaults_single_page = models.BooleanField(default=False,
        help_text=_("If checked, will display all questions on a single page,"\
" else there will be one question per page."))
    one_response_only = models.BooleanField(default=False,
        help_text=_("Only allows to answer survey once."))
    questions = models.ManyToManyField(settings.QUESTION_MODEL,
        through='survey.EnumeratedQuestions', related_name='campaigns')
    extra = settings.get_extra_field_class()(null=True)

    def __str__(self):
        return self.slug

    def has_questions(self):
        return self.questions.exists()


@python_2_unicode_compatible
class EnumeratedQuestions(models.Model):

    campaign = models.ForeignKey(Campaign, on_delete=models.PROTECT)
    question = models.ForeignKey(settings.QUESTION_MODEL,
        on_delete=models.PROTECT)
    rank = models.IntegerField(
        help_text=_("used to order questions when presenting a campaign."))
    required = models.BooleanField(default=True,
        help_text=_("If checked, an answer is required"))

    class Meta:
        unique_together = ('campaign', 'question', 'rank')

    def __str__(self):
        return self.question.path


class SampleManager(models.Manager):

    def create_for_account(self, account_name, **kwargs):
        account_lookup_kwargs = {settings.ACCOUNT_LOOKUP_FIELD: account_name}
        return self.create(account=get_account_model().objects.get(
                **account_lookup_kwargs), **kwargs)

    def get_score(self, sample): #pylint: disable=no-self-use
        answers = Answer.objects.populate(sample)
        nb_correct_answers = 0
        nb_questions = len(answers)
        for answer in answers:
            if answer.question.question_type == Question.RADIO:
                if answer.text in answer.question.get_correct_answer():
                    nb_correct_answers += 1
            elif answer.question.question_type == Question.SELECT_MULTIPLE:
                multiple_choices = answer.get_multiple_choices()
                if not (set(multiple_choices)
                       ^ set(answer.question.get_correct_answer())):
                    # Perfect match
                    nb_correct_answers += 1

        # XXX Score will be computed incorrectly when some Answers are free
        # form text.
        if nb_questions > 0:
            score = (nb_correct_answers * 100) / nb_questions
        else:
            score = None
        return score, answers


@python_2_unicode_compatible
class Sample(models.Model):
    """
    Sample to a Campaign. A Sample is composed of multiple Answers
    to Questions.
    """
    objects = SampleManager()

    slug = models.SlugField()
    created_at = models.DateTimeField(auto_now_add=True)
    survey = models.ForeignKey(Campaign, null=True, on_delete=models.PROTECT)
    account = models.ForeignKey(settings.ACCOUNT_MODEL,
        null=True, on_delete=models.PROTECT)
    time_spent = models.DurationField(default=datetime.timedelta,
        help_text="Total recorded time to complete the survey")
    is_frozen = models.BooleanField(default=False,
        help_text="When True, answers to that sample cannot be updated.")
    extra = settings.get_extra_field_class()(null=True)

    def __str__(self):
        return self.slug

    def save(self, force_insert=False, force_update=False,
             using=None, update_fields=None):
        if not self.slug:
            self.slug = slugify(uuid.uuid4().hex)
        return super(Sample, self).save(
            force_insert=force_insert, force_update=force_update,
            using=using, update_fields=update_fields)

    def get_answers_by_rank(self):
        return self.answers.all().order_by('rank') #pylint:disable=no-member


class AnswerManager(models.Manager):

    def populate(self, sample):
        """
        Return a list of ``Answer`` for all questions in the survey
        associated to a *sample* even when there are no such record
        in the db.
        """
        answers = self.filter(sample=sample)
        if sample.survey:
            questions = get_question_model().objects.filter(
                survey=sample.survey).exclude(pk__in=answers.values('question'))
            answers = list(answers)
            for question in questions:
                answers += [Answer(question=question)]
        return answers


@python_2_unicode_compatible
class Answer(models.Model):
    """
    An Answer to a Question as part of Sample to a Campaign.
    """
    objects = AnswerManager()

    created_at = models.DateTimeField(auto_now_add=True)
    question = models.ForeignKey(settings.QUESTION_MODEL,
        on_delete=models.PROTECT)
    metric = models.ForeignKey(Metric, on_delete=models.PROTECT)
    measured = models.IntegerField(null=True)
    denominator = models.IntegerField(null=True, default=1)
    collected_by = models.ForeignKey(settings.AUTH_USER_MODEL,
        null=True, on_delete=models.PROTECT)
    # Optional fields when the answer is part of a survey campaign.
    sample = models.ForeignKey(Sample, on_delete=models.PROTECT,
        related_name='answers')
    rank = models.IntegerField(default=0,
        help_text=_("used to order answers when presenting a sample."))

    class Meta:
        unique_together = ('sample', 'question', 'metric')

    def __str__(self):
        return '%s-%d' % (self.sample.slug, self.rank)

    @property
    def as_text_value(self):
        return Choice.objects.get(pk=self.measured).text

    def get_multiple_choices(self):
        text = str(self.text)
        return text.replace('[', '').replace(']', '').replace(
            'u\'', '').replace('\'', '').split(', ')


@python_2_unicode_compatible
class EditableFilter(SlugTitleMixin, models.Model):
    """
    A model type and list of predicates to create a subset of the
    of the rows of a model type
    """

    slug = models.SlugField(unique=True)
    title = models.CharField(max_length=255)
    tags = models.CharField(max_length=255)

    def __str__(self):
        return self.slug

    def as_kwargs(self):
        includes = {}
        excludes = {}
        for predicate in self.predicates.all().order_by('rank'):
            if predicate.selector == 'keepmatching':
                includes.update(predicate.as_kwargs())
            elif predicate.selector == 'removematching':
                excludes.update(predicate.as_kwargs())
        return includes, excludes


@python_2_unicode_compatible
class EditablePredicate(models.Model):
    """
    A predicate describing a step to narrow or enlarge
    a set of records in a portfolio.
    """
    rank = models.IntegerField()
    editable_filter = models.ForeignKey(
        EditableFilter, on_delete=models.CASCADE, related_name='predicates')
    operator = models.CharField(max_length=255)
    operand = models.CharField(max_length=255)
    field = models.CharField(max_length=255) # field on a Question.
    selector = models.CharField(max_length=255)

    def __str__(self):
        return '%s-%d' % (self.portfolio.slug, self.rank)

    def as_kwargs(self):
        kwargs = {}
        if self.operator == 'equals':
            kwargs = {self.field: self.operand}
        elif self.operator == 'startsWith':
            kwargs = {"%s__startswith" % self.field: self.operand}
        elif self.operator == 'endsWith':
            kwargs = {"%s__endswith" % self.field: self.operand}
        elif self.operator == 'contains':
            kwargs = {"%s__contains" % self.field: self.operand}
        return kwargs


@python_2_unicode_compatible
class Matrix(SlugTitleMixin, models.Model):
    """
    Represent a set of cohorts against a metric.
    """

    slug = models.SlugField(unique=True)
    title = models.CharField(max_length=255)
    description = models.TextField(null=True, blank=True,
        help_text=_("Long form description of the matrix"))
    account = models.ForeignKey(settings.BELONGS_MODEL,
        null=True, on_delete=models.CASCADE)
    metric = models.ForeignKey(EditableFilter, related_name='measured',
        null=True, on_delete=models.PROTECT)
    cohorts = models.ManyToManyField(EditableFilter, related_name='matrices')
    cut = models.ForeignKey(EditableFilter,
        null=True, on_delete=models.SET_NULL, related_name='cuts')
    extra = settings.get_extra_field_class()(null=True)

    def __str__(self):
        return self.slug<|MERGE_RESOLUTION|>--- conflicted
+++ resolved
@@ -118,15 +118,9 @@
     """
     Metric on a ``Question``.
     """
-<<<<<<< HEAD
-    slug = models.SlugField(unique=True, db_index=True)
-    title = models.CharField(max_length=50)
-    unit = models.ForeignKey(Unit, on_delete=models.PROTECT)
-=======
     slug = models.SlugField(max_length=150, unique=True, db_index=True)
     title = models.CharField(max_length=150)
-    unit = models.ForeignKey(Unit)
->>>>>>> 0d235baf
+    unit = models.ForeignKey(Unit, on_delete=models.PROTECT)
 
     def __str__(self):
         return self.slug
